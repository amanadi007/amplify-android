--- conflicted
+++ resolved
@@ -95,101 +95,12 @@
         // Act! Start draining the outbox.
         mutationProcessor.startDrainingMutationOutbox();
 
-<<<<<<< HEAD
-        // Validate that we got "success" notifications out on Hub.
-        assertEquals(
-            // Expected mutations
-            expectedToPublish,
-            // Look at the records we saw on the hub. Did we get all of them?
-            Observable.fromIterable(publicationEventAccumulator.await())
-                .map(HubEvent::getData)
-                .toSortedList()
-                .blockingGet()
-        );
-
-        // Finally, we expect the mutation outbox to be empty, now, that the mutation
-        // processor has drained it.
-        List<PendingMutation.PersistentRecord> pendingMutationRecordsStillInStorage =
-            storageAdapter.query(PendingMutation.PersistentRecord.class);
-        assertEquals(0, pendingMutationRecordsStillInStorage.size());
-    }
-
-    /**
-     * Some arranged data that can be used as expected data, in test.
-     */
-    static final class Models {
-        private Models() {}
-
-        /**
-         * Tony is a BlogOwner. Tony has been deleted locally, and the mutation processor
-         * is supposed to pick up the deletion mutation and act on it. Before that happens,
-         * the model metadata shows deleted == false, since it hasn't been updated, yet.
-         * {@link Tony#MODEL} is not expected to be in the local storage, at the time
-         * the mutation is processed.
-         */
-        static final class Tony {
-            static final BlogOwner MODEL = BlogOwner.builder()
-                .name("Tony")
-                .wea(RandomString.string())
-                .build();
-
-            static final ModelMetadata MODEL_METADATA =
-                new ModelMetadata(Tony.MODEL.getId(), false, 1, Time.now());
-
-            static final PendingMutation<BlogOwner> DELETION =
-                PendingMutation.deletion(Tony.MODEL, BlogOwner.class, null);
-
-            static final PendingMutation.PersistentRecord DELETION_RECORD =
-                 RECORD_CONVERTER.toRecord(DELETION);
-
-            private Tony() {}
-        }
-
-        /**
-         * Joe is present in the local store, and there is a creation event for him in the
-         * mutation outbox, that still needs to be processed.
-         */
-        static final class Joe {
-            static final BlogOwner MODEL = BlogOwner.builder()
-                .name("Joe")
-                .build();
-
-            static final ModelMetadata MODEL_METADATA =
-                new ModelMetadata(Joe.MODEL.getId(), false, 1, Time.now());
-
-            static final PendingMutation<BlogOwner> CREATION =
-                PendingMutation.creation(Joe.MODEL, BlogOwner.class);
-
-            static final PendingMutation.PersistentRecord CREATION_RECORD =
-                RECORD_CONVERTER.toRecord(CREATION);
-
-            private Joe() {}
-        }
-
-        /**
-         * Joe also has a blog. Joe and his blog are expected to be found in the local
-         * storage. Both Joe and his blog have items in the mutation outbox, waiting to be sync'd
-         * with the cloud.
-         */
-        static final class JoeBlog {
-            static final Blog MODEL = Blog.builder()
-                .name("Joe's cool blog")
-                .owner(Joe.MODEL)
-                .build();
-
-            static final ModelMetadata MODEL_METADATA =
-                new ModelMetadata(JoeBlog.MODEL.getId(), false, 1, Time.now());
-
-            static final PendingMutation<Blog> CREATION =
-                PendingMutation.creation(JoeBlog.MODEL, Blog.class);
-=======
         // Assert: the event was published
         List<HubEvent<?>> events = accumulator.await();
         assertEquals(1, events.size());
         @SuppressWarnings("unchecked")
         PendingMutation<BlogOwner> mutation = (PendingMutation<BlogOwner>) events.get(0).getData();
         assertEquals(createTony, mutation);
->>>>>>> cd693d43
 
         // And that it is no longer in the outbox.
         assertFalse(mutationOutbox.hasPendingMutation(tony.getId()));
