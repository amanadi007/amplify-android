/*
 * Copyright 2019 Amazon.com, Inc. or its affiliates. All Rights Reserved.
 *
 * Licensed under the Apache License, Version 2.0 (the "License").
 * You may not use this file except in compliance with the License.
 * A copy of the License is located at
 *
 *  http://aws.amazon.com/apache2.0
 *
 * or in the "license" file accompanying this file. This file is distributed
 * on an "AS IS" BASIS, WITHOUT WARRANTIES OR CONDITIONS OF ANY KIND, either
 * express or implied. See the License for the specific language governing
 * permissions and limitations under the License.
 */

buildscript {
    repositories {
        google()
        jcenter()
    }

    dependencies {
        classpath 'com.android.tools.build:gradle:4.0.1'
    }
}

allprojects {
    repositories {
        google()
        jcenter()
    }

    gradle.projectsEvaluated {
        tasks.withType(JavaCompile) {
            options.compilerArgs << "-Xlint:all" << "-Werror"
        }
    }
}

task clean(type: Delete) {
    delete rootProject.buildDir
}

ext {
    buildToolsVersion = "29.0.3"
    compileSdkVersion = 30
    minSdkVersion = 16
    targetSdkVersion = 30

<<<<<<< HEAD
    awsSdkVersion = '2.16.12'
    fragmentVersion = '1.2.5'
    navigationVersion = '2.3.0'
=======
    awsSdkVersion = '2.16.13'
>>>>>>> f8152335
    dependency = [
        android: [
            desugartools: 'com.android.tools:desugar_jdk_libs:1.0.9',
        ],
        androidx: [
            v4support: 'androidx.legacy:legacy-support-v4:1.0.0',
            annotation: 'androidx.annotation:annotation:1.1.0',
            appcompat: 'androidx.appcompat:appcompat:1.1.0',
            core: 'androidx.core:core:1.3.0',
            nav: [
                fragment: "androidx.navigation:navigation-fragment:$navigationVersion",
                fragmentktx: "androidx.navigation:navigation-fragment-ktx:$navigationVersion",
                ui: "androidx.navigation:navigation-ui:$navigationVersion",
                uiktx: "androidx.navigation:navigation-ui-ktx:$navigationVersion",
                dynamicfeatures: "androidx.navigation:navigation-dynamic-features-fragment:$navigationVersion"
            ],
            multidex: 'androidx.multidex:multidex:2.0.1',
            test: [
                core: 'androidx.test:core:1.2.0',
                runner: 'androidx.test:runner:1.2.0',
                junit: 'androidx.test.ext:junit:1.1.1',
                espresso: 'androidx.test.espresso:espresso-core:3.2.0',
                navigation: "androidx.navigation:navigation-testing:$navigationVersion",
                fragment: "androidx.fragment:fragment-testing:$fragmentVersion"
            ]
        ],

        aws: [
            s3: "com.amazonaws:aws-android-sdk-s3:$awsSdkVersion",
            comprehend: "com.amazonaws:aws-android-sdk-comprehend:$awsSdkVersion",
            authcore: "com.amazonaws:aws-android-sdk-auth-core:$awsSdkVersion",
            cognitoauth: "com.amazonaws:aws-android-sdk-cognitoauth:$awsSdkVersion",
            pinpoint: "com.amazonaws:aws-android-sdk-pinpoint:$awsSdkVersion",
            mobileclient: "com.amazonaws:aws-android-sdk-mobile-client:$awsSdkVersion",
            polly: "com.amazonaws:aws-android-sdk-polly:$awsSdkVersion",
            rekognition: "com.amazonaws:aws-android-sdk-rekognition:$awsSdkVersion",
            textract: "com.amazonaws:aws-android-sdk-textract:$awsSdkVersion",
            translate: "com.amazonaws:aws-android-sdk-translate:$awsSdkVersion"
        ],

        okhttp: 'com.squareup.okhttp3:okhttp:4.8.0',
        gson: 'com.google.code.gson:gson:2.8.6',
        rxandroid: 'io.reactivex.rxjava2:rxandroid:2.1.1',
        rxjava: 'io.reactivex.rxjava2:rxjava:2.2.13',
        tensorflow: 'org.tensorflow:tensorflow-lite:2.0.0',
        uuidgen: 'com.fasterxml.uuid:java-uuid-generator:4.0.1',

        junit: 'junit:junit:4.13',
        mockito: 'org.mockito:mockito-core:3.1.0',
        mockwebserver: 'com.squareup.okhttp3:mockwebserver:4.8.0',
        robolectric: 'org.robolectric:robolectric:4.3.1',
        jsonassert: 'org.skyscreamer:jsonassert:1.5.0'
    ]
}

subprojects { project ->
    afterEvaluate {
        configureAndroidLibrary(project)
    }
}

private void configureAndroidLibrary(Project project) {
    project.android {
        buildToolsVersion rootProject.ext.buildToolsVersion
        compileSdkVersion rootProject.ext.compileSdkVersion

        defaultConfig {
            multiDexEnabled true
            minSdkVersion rootProject.ext.minSdkVersion
            targetSdkVersion rootProject.ext.targetSdkVersion
            versionCode rootProject.findProperty('VERSION_CODE').toInteger()
            versionName rootProject.findProperty('VERSION_NAME')
            testInstrumentationRunner 'androidx.test.runner.AndroidJUnitRunner'
            consumerProguardFiles rootProject.file('configuration/consumer-rules.pro')

            testOptions {
                animationsDisabled = true
                unitTests {
                    includeAndroidResources = true
                }
            }
        }

        lintOptions {
            warningsAsErrors true
            abortOnError true
            enable 'UnusedResources'
            enable 'NewerVersionAvailable'
        }

        compileOptions {
            coreLibraryDesugaringEnabled true
            sourceCompatibility JavaVersion.VERSION_1_8
            targetCompatibility JavaVersion.VERSION_1_8
        }
    }

    project.dependencies {
        coreLibraryDesugaring dependency.android.desugartools
    }
}<|MERGE_RESOLUTION|>--- conflicted
+++ resolved
@@ -47,13 +47,9 @@
     minSdkVersion = 16
     targetSdkVersion = 30
 
-<<<<<<< HEAD
-    awsSdkVersion = '2.16.12'
+    awsSdkVersion = '2.16.13'
     fragmentVersion = '1.2.5'
     navigationVersion = '2.3.0'
-=======
-    awsSdkVersion = '2.16.13'
->>>>>>> f8152335
     dependency = [
         android: [
             desugartools: 'com.android.tools:desugar_jdk_libs:1.0.9',
