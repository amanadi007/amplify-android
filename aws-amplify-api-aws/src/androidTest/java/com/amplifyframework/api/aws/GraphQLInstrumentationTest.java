/*
 * Copyright 2019 Amazon.com, Inc. or its affiliates. All Rights Reserved.
 *
 * Licensed under the Apache License, Version 2.0 (the "License").
 * You may not use this file except in compliance with the License.
 * A copy of the License is located at
 *
 *  http://aws.amazon.com/apache2.0
 *
 * or in the "license" file accompanying this file. This file is distributed
 * on an "AS IS" BASIS, WITHOUT WARRANTIES OR CONDITIONS OF ANY KIND, either
 * express or implied. See the License for the specific language governing
 * permissions and limitations under the License.
 */

package com.amplifyframework.api.aws;

import android.content.Context;
import androidx.test.core.app.ApplicationProvider;

import com.amplifyframework.api.ApiCategoryBehavior;
import com.amplifyframework.api.aws.test.R;
<<<<<<< HEAD
import com.amplifyframework.api.graphql.GraphQLRequest;
=======
import com.amplifyframework.api.graphql.GraphQLOperation;
>>>>>>> a57d7ef5
import com.amplifyframework.api.graphql.GraphQLResponse;
import com.amplifyframework.api.graphql.MutationType;
import com.amplifyframework.core.Amplify;
import com.amplifyframework.core.AmplifyConfiguration;
import com.amplifyframework.core.Immutable;
import com.amplifyframework.core.ResultListener;
import com.amplifyframework.core.StreamListener;

import org.junit.BeforeClass;
import org.junit.Ignore;
import org.junit.Test;

import java.util.ArrayList;
import java.util.Collections;
import java.util.HashMap;
import java.util.List;
import java.util.Map;
import java.util.UUID;
import java.util.concurrent.CountDownLatch;
import java.util.concurrent.TimeUnit;

import static org.junit.Assert.assertEquals;
import static org.junit.Assert.assertFalse;
import static org.junit.Assert.assertTrue;

/**
 * Validates the functionality of the {@link AWSApiPlugin}.
 *
 * Note: for the time-being, this test is not run by default. The expectation is that
 * a developer can run this, after performing some configuration steps.
 *
 * 1. Create a new "Event App" AppSync endpoint via "Create with Wizard" at
 *    https://us-west-2.console.aws.amazon.com/appsync/home?region=us-west-2#/create
 *
 * 2. In the App Sync console, find the settings for the API you just created. Get
 *    the API URL and API Key, and populate them into the
 *    src/androidTest/res/raw/amplifyconfiguration.json.
 *    Name the API "GraphQLInstrumentationTest". Ensure the region is set correctly.
 *
 * 3. Remove @Ignore from this test.
 *
 * 4. Run the test. From the command line, you can do ./gradlew aws-amplify-api-aws:connectedAndroidTest
 */
@Ignore("This is a developer-only test, requiring some backend configuration. See Javadoc for details.")
public final class GraphQLInstrumentationTest {
    private static final String API_NAME = GraphQLInstrumentationTest.class.getSimpleName();
    private static final int DEFAULT_RESPONSE_TIMEOUT = 5 /* seconds */; // 5 is chosen arbitrarily
    private static final int THREAD_WAIT_DURATION = 300;

    /**
     * Before any test is run, configure Amplify to use an
     * {@link AWSApiPlugin} to satisfy the Api category.
     */
    @BeforeClass
    public static void configureAmplify() {
        Context context = ApplicationProvider.getApplicationContext();
        AmplifyConfiguration configuration = new AmplifyConfiguration();
        configuration.populateFromConfigFile(context, R.raw.amplifyconfiguration);
        Amplify.addPlugin(new AWSApiPlugin());
        Amplify.configure(configuration, context);
    }

    /**
<<<<<<< HEAD
     * Testing autogeneration for creation mutation.
     * @throws Exception when interrupted
     */
    @Test
    public void testCreate() throws Exception {
        CountDownLatch latch = new CountDownLatch(1);
        Person person = Person
                .builder()
                .firstName("David")
                .lastName("Daudelin")
                .relationship(MaritalStatus.married)
                .build();

        Amplify.API.mutate(
                "mygraphql",
                person,
                null,
                MutationType.CREATE,
                new TestGraphQLResultListener<>(latch)
        );
        latch.await(THREAD_WAIT_DURATION, TimeUnit.SECONDS);
    }

    /**
     * Tests API graphql query.
     * @throws Exception when interrupted
     */
    @Test
    public void testQuery() throws Exception {
        String document = TestAssets.readAsString("get-todo.graphql");
        CountDownLatch latch = new CountDownLatch(1);
        Amplify.API.query(
                "mygraphql",
                new GraphQLRequest<>(
                        document,
                        Collections.emptyMap(),
                        Todo.class
                ),
                new TestGraphQLResultListener<>(latch));
        latch.await(THREAD_WAIT_DURATION, TimeUnit.SECONDS);
=======
     * Validates that we can receive notification of a mutation over a WebSocket
     * subscription. Specifically, this test will:
     * 1. Create an event, and validate it;
     * 2. Setup a subscription to listen for comments on that event;
     * 3. Post a comment about the event, validate that comment;
     * 4. Expect the comment to arrive on the subscription;
     * 5. Validate that the subscription can be torn down gracefully.
     * @throws Throwable If we timeout while talking to the endpoint,
     *                   or if any response comes back invalid
     */
    @Test
    public void subscriptionReceivesMutation() throws Throwable {
        // Create an event
        String eventId = createEvent();

        // Start listening for comments on that event
        BlockingStreamListener<Comment> streamListener = new BlockingStreamListener<>(1);
        GraphQLOperation<Comment> operation = Amplify.API.subscribe(
            API_NAME,
            TestAssets.readAsString("subscribe-event-comments.graphql"),
            Collections.singletonMap("eventId", eventId),
            Comment.class,
            streamListener
        );

        // Create a comment
        createComment(eventId);

        // Validate that subscription received the comment.
        validateSubscribedComments(streamListener.awaitItems());

        // Cancel the subscription.
        operation.cancel();

        // Ensure that onComplete() is called as a response to canceling
        // the operation.
        streamListener.awaitCompletion();
>>>>>>> a57d7ef5
    }

    /**
     * Creates a comment, associated to an event whose ID is {@see eventId}.
     * @param eventId ID of event to which this comment will be associated
     * @throws Throwable For various reasons, but commonly if we fail to receive
     *                   a response from the GraphQL endpoint within a few seconds.
     *                   Potentially also if validations fail.
     */
    private void createComment(String eventId) throws Throwable {
        String commentId = UUID.randomUUID().toString();

        final Map<String, String> variables = new HashMap<>();
        variables.put("eventId", eventId);
        variables.put("commentId", commentId);
        variables.put("content", "It's going to be fun!");
        variables.put("createdAt", Iso8601Timestamp.now());

        BlockingResultListener<Comment> creationListener = new BlockingResultListener<>();
        Amplify.API.mutate(
<<<<<<< HEAD
                "mygraphql",
                new GraphQLRequest<>(
                        document,
                        Collections.emptyMap(),
                        Todo.class
                ),
                new TestGraphQLResultListener<>(latch));
        latch.await(THREAD_WAIT_DURATION, TimeUnit.SECONDS);
=======
            API_NAME,
            TestAssets.readAsString("create-comment.graphql"),
            variables,
            Comment.class,
            creationListener
        );
        GraphQLResponse<Comment> response = creationListener.awaitResult();
        assertFalse(response.hasErrors());
        assertTrue(response.hasData());
        Comment comment = response.getData();
        assertEquals("It's going to be fun!", comment.content());
>>>>>>> a57d7ef5
    }

    /**
     * Validates a list of GraphQLResponse objects which contains comments. Our test
     * code only attempts to create a single subscription and to create a single comment,
     * so this list should have size one and its singleton item should not have errors.
     * @param subscriptionResponses List of responses received by subscription
     */
<<<<<<< HEAD
    @Test
    public void testQueryWithVariable() throws Exception {
        HashMap<String, Object> variables = new HashMap<>();
        variables.put("myId", "1");

        String document = TestAssets.readAsString("get-todo-with-variable.graphql");
        CountDownLatch latch = new CountDownLatch(1);
        Amplify.API.query(
                "mygraphql",
                new GraphQLRequest<>(
                        document,
                        variables,
                        Todo.class
                ),
                new TestGraphQLResultListener<>(latch));
        latch.await(THREAD_WAIT_DURATION, TimeUnit.SECONDS);
=======
    private void validateSubscribedComments(List<GraphQLResponse<Comment>> subscriptionResponses) {
        // Validate that the subscription received data.
        assertEquals(1, subscriptionResponses.size());
        assertFalse(subscriptionResponses.get(0).hasErrors());
        Comment subscriptionComment = subscriptionResponses.get(0).getData();
        assertEquals("It's going to be fun!", subscriptionComment.content());
    }

    /**
     * Create an Event against the GraphQL endpoint, using a mutation.
     * Validate the response to ensure that what was created is what we requested.
     * @return The unique ID of the newly created event. This ID may be used
     *         to associate comments to this event object.
     * @throws Throwable On test failure. One common source of failure is if
     *                   creation listener times out, which means that we never
     *                   got a response back from the server. Other possible
     *                   failures may arise from failed assert*() calls.
     */
    private String createEvent() throws Throwable {
        // Arrange a creation request, including a map of plug-able variables
        final Map<String, String> variables = new HashMap<>();
        variables.put("name", "Pizza Party");
        variables.put("when", "Tomorrow");
        variables.put("where", "Mario's Pizza Emporium");
        variables.put("description", "RSVP for the best possible pizza toppings.");

        // Act: call the API to create the event.
        // Block this test runner until a response is rendered.
        BlockingResultListener<Event> creationListener = new BlockingResultListener<>();
        Amplify.API.mutate(
            API_NAME,
            TestAssets.readAsString("create-event.graphql"),
            variables,
            Event.class,
            creationListener
        );

        // Validate the response. No errors are expected.
        GraphQLResponse<Event> creationResponse = creationListener.awaitResult();
        assertFalse(creationResponse.hasErrors());

        // The echo-d response mimics what we provided.
        Event createdEvent = creationResponse.getData();
        assertEquals("Pizza Party", createdEvent.name());
        assertEquals("Tomorrow", createdEvent.when());
        assertEquals("Mario's Pizza Emporium", createdEvent.where());
        assertEquals("RSVP for the best possible pizza toppings.", createdEvent.description());

        return createdEvent.id();
    }

    /**
     * There's more to a Comment, as understood by our GraphQL schema, but
     * for the purposes of our tests, we just model a Comment as a thing containing
     * a String content message. This is enough for a simple assertion: "yup, same one".
     */
    static final class Comment {
        private final String content;

        Comment(final String content) {
            this.content = content;
        }

        String content() {
            return content;
        }
>>>>>>> a57d7ef5
    }

    /**
     * Model of an Event, which we create as part of this test, so that we can
     * associate comments to the event.
     */
    @SuppressWarnings("ParameterName") // "id" used in GraphQL model
    static final class Event {
        private String id;
        private String name;
        private String when;
        private String where;
        private String description;

        Event(
                final String id,
                final String name,
                final String when,
                final String where,
                final String description) {
            this.id = id;
            this.name = name;
            this.when = when;
            this.where = where;
            this.description = description;
        }

        String id() {
            return id;
        }

        String name() {
            return name;
        }

        String when() {
            return when;
        }

        String where() {
            return where;
        }

        String description() {
            return description;
        }
    }

    /**
     * An implementation of the {@link BlockingStreamListener} which can also await a number
     * of responses, and await a completion callback, sort of like resolving a promise.
     *
     * Construct an instance of this {@link BlockingStreamListener} by providing the number
     * of expected items, in the call to {@link BlockingStreamListener#BlockingStreamListener(int)}.
     *
     * Then, provide the instance to the
     * {@link ApiCategoryBehavior#subscribe(String, String, Map, Class, StreamListener)}
     * call.
     *
     * You can await results and completion by calling {@link BlockingStreamListener#awaitItems()}
     * and/or {@link BlockingStreamListener#awaitCompletion()}.
     * @param <T> The type of data expected in the {@link GraphQLResponse}s.
     */
    static final class BlockingStreamListener<T> implements StreamListener<GraphQLResponse<T>> {
        private final CountDownLatch allItemsLatch;
        private final CountDownLatch completedLatch;
        private final List<GraphQLResponse<T>> items;
        private Throwable error;

        BlockingStreamListener(int countOfItemsExpected) {
            this.allItemsLatch = new CountDownLatch(countOfItemsExpected);
            this.completedLatch = new CountDownLatch(1);
            this.items = new ArrayList<GraphQLResponse<T>>();
            this.error = null;
        }

        @Override
        public void onNext(final GraphQLResponse<T> item) {
            items.add(item);
            allItemsLatch.countDown();
        }

        @Override
        public void onComplete() {
            completedLatch.countDown();
        }

        @Override
        public void onError(final Throwable error) {
            this.error = error;
            while (0 != allItemsLatch.getCount()) {
                allItemsLatch.countDown();
            }
        }

        List<GraphQLResponse<T>> awaitItems() throws Throwable {
            if (!allItemsLatch.await(DEFAULT_RESPONSE_TIMEOUT, TimeUnit.SECONDS)) {
                throw new IllegalStateException("Items count down latch did not count down.");
            }
            if (error != null) {
                throw error;
            }
            return Immutable.of(items);
        }

        void awaitCompletion() throws Throwable {
            if (!completedLatch.await(DEFAULT_RESPONSE_TIMEOUT, TimeUnit.SECONDS)) {
                throw new IllegalStateException("Completion latch did not count down.");
            }
        }
    }

    /**
     * An implementation of an {@link ResultListener} which can also await for a response,
     * kind of like resolving a promise. Provide an instance of this {@link BlockingResultListener}
     * to an API call, and then wait for a response by calling {@link BlockingResultListener#awaitResult()}.
     * @param <T> The type of data in the {@link GraphQLResponse}.
     */
    static final class BlockingResultListener<T> implements ResultListener<GraphQLResponse<T>> {
        private final CountDownLatch latch;
        private Throwable error;
        private GraphQLResponse<T> response;

        BlockingResultListener() {
            this.latch = new CountDownLatch(1);
        }

        @Override
        public void onResult(final GraphQLResponse<T> response) {
            this.response = response;
            latch.countDown();
        }

        @Override
        public void onError(final Throwable error) {
            this.error = error;
            latch.countDown();
        }

        GraphQLResponse<T> awaitResult() throws Throwable {
            if (!latch.await(DEFAULT_RESPONSE_TIMEOUT, TimeUnit.SECONDS)) {
                throw new IllegalStateException("Latch never counted down.");
            }
            if (error != null) {
                throw error;
            }
            return response;
        }
    }
}<|MERGE_RESOLUTION|>--- conflicted
+++ resolved
@@ -20,13 +20,9 @@
 
 import com.amplifyframework.api.ApiCategoryBehavior;
 import com.amplifyframework.api.aws.test.R;
-<<<<<<< HEAD
+import com.amplifyframework.api.graphql.GraphQLOperation;
 import com.amplifyframework.api.graphql.GraphQLRequest;
-=======
-import com.amplifyframework.api.graphql.GraphQLOperation;
->>>>>>> a57d7ef5
 import com.amplifyframework.api.graphql.GraphQLResponse;
-import com.amplifyframework.api.graphql.MutationType;
 import com.amplifyframework.core.Amplify;
 import com.amplifyframework.core.AmplifyConfiguration;
 import com.amplifyframework.core.Immutable;
@@ -88,48 +84,6 @@
     }
 
     /**
-<<<<<<< HEAD
-     * Testing autogeneration for creation mutation.
-     * @throws Exception when interrupted
-     */
-    @Test
-    public void testCreate() throws Exception {
-        CountDownLatch latch = new CountDownLatch(1);
-        Person person = Person
-                .builder()
-                .firstName("David")
-                .lastName("Daudelin")
-                .relationship(MaritalStatus.married)
-                .build();
-
-        Amplify.API.mutate(
-                "mygraphql",
-                person,
-                null,
-                MutationType.CREATE,
-                new TestGraphQLResultListener<>(latch)
-        );
-        latch.await(THREAD_WAIT_DURATION, TimeUnit.SECONDS);
-    }
-
-    /**
-     * Tests API graphql query.
-     * @throws Exception when interrupted
-     */
-    @Test
-    public void testQuery() throws Exception {
-        String document = TestAssets.readAsString("get-todo.graphql");
-        CountDownLatch latch = new CountDownLatch(1);
-        Amplify.API.query(
-                "mygraphql",
-                new GraphQLRequest<>(
-                        document,
-                        Collections.emptyMap(),
-                        Todo.class
-                ),
-                new TestGraphQLResultListener<>(latch));
-        latch.await(THREAD_WAIT_DURATION, TimeUnit.SECONDS);
-=======
      * Validates that we can receive notification of a mutation over a WebSocket
      * subscription. Specifically, this test will:
      * 1. Create an event, and validate it;
@@ -148,11 +102,13 @@
         // Start listening for comments on that event
         BlockingStreamListener<Comment> streamListener = new BlockingStreamListener<>(1);
         GraphQLOperation<Comment> operation = Amplify.API.subscribe(
-            API_NAME,
-            TestAssets.readAsString("subscribe-event-comments.graphql"),
-            Collections.singletonMap("eventId", eventId),
-            Comment.class,
-            streamListener
+                API_NAME,
+                new GraphQLRequest<Comment>(
+                    TestAssets.readAsString("subscribe-event-comments.graphql"),
+                    Collections.singletonMap("eventId", eventId),
+                    Comment.class
+                ),
+                streamListener
         );
 
         // Create a comment
@@ -167,7 +123,6 @@
         // Ensure that onComplete() is called as a response to canceling
         // the operation.
         streamListener.awaitCompletion();
->>>>>>> a57d7ef5
     }
 
     /**
@@ -180,7 +135,7 @@
     private void createComment(String eventId) throws Throwable {
         String commentId = UUID.randomUUID().toString();
 
-        final Map<String, String> variables = new HashMap<>();
+        final Map<String, Object> variables = new HashMap<>();
         variables.put("eventId", eventId);
         variables.put("commentId", commentId);
         variables.put("content", "It's going to be fun!");
@@ -188,28 +143,19 @@
 
         BlockingResultListener<Comment> creationListener = new BlockingResultListener<>();
         Amplify.API.mutate(
-<<<<<<< HEAD
-                "mygraphql",
+                API_NAME,
                 new GraphQLRequest<>(
-                        document,
-                        Collections.emptyMap(),
-                        Todo.class
+                    TestAssets.readAsString("create-comment.graphql"),
+                    variables,
+                    Comment.class
                 ),
-                new TestGraphQLResultListener<>(latch));
-        latch.await(THREAD_WAIT_DURATION, TimeUnit.SECONDS);
-=======
-            API_NAME,
-            TestAssets.readAsString("create-comment.graphql"),
-            variables,
-            Comment.class,
-            creationListener
+                creationListener
         );
         GraphQLResponse<Comment> response = creationListener.awaitResult();
         assertFalse(response.hasErrors());
         assertTrue(response.hasData());
         Comment comment = response.getData();
         assertEquals("It's going to be fun!", comment.content());
->>>>>>> a57d7ef5
     }
 
     /**
@@ -218,24 +164,6 @@
      * so this list should have size one and its singleton item should not have errors.
      * @param subscriptionResponses List of responses received by subscription
      */
-<<<<<<< HEAD
-    @Test
-    public void testQueryWithVariable() throws Exception {
-        HashMap<String, Object> variables = new HashMap<>();
-        variables.put("myId", "1");
-
-        String document = TestAssets.readAsString("get-todo-with-variable.graphql");
-        CountDownLatch latch = new CountDownLatch(1);
-        Amplify.API.query(
-                "mygraphql",
-                new GraphQLRequest<>(
-                        document,
-                        variables,
-                        Todo.class
-                ),
-                new TestGraphQLResultListener<>(latch));
-        latch.await(THREAD_WAIT_DURATION, TimeUnit.SECONDS);
-=======
     private void validateSubscribedComments(List<GraphQLResponse<Comment>> subscriptionResponses) {
         // Validate that the subscription received data.
         assertEquals(1, subscriptionResponses.size());
@@ -256,7 +184,7 @@
      */
     private String createEvent() throws Throwable {
         // Arrange a creation request, including a map of plug-able variables
-        final Map<String, String> variables = new HashMap<>();
+        final Map<String, Object> variables = new HashMap<>();
         variables.put("name", "Pizza Party");
         variables.put("when", "Tomorrow");
         variables.put("where", "Mario's Pizza Emporium");
@@ -266,11 +194,13 @@
         // Block this test runner until a response is rendered.
         BlockingResultListener<Event> creationListener = new BlockingResultListener<>();
         Amplify.API.mutate(
-            API_NAME,
-            TestAssets.readAsString("create-event.graphql"),
-            variables,
-            Event.class,
-            creationListener
+                API_NAME,
+                new GraphQLRequest<> (
+                    TestAssets.readAsString("create-event.graphql"),
+                    variables,
+                    Event.class
+                ),
+                creationListener
         );
 
         // Validate the response. No errors are expected.
@@ -302,22 +232,21 @@
         String content() {
             return content;
         }
->>>>>>> a57d7ef5
     }
 
     /**
      * Model of an Event, which we create as part of this test, so that we can
      * associate comments to the event.
      */
-    @SuppressWarnings("ParameterName") // "id" used in GraphQL model
     static final class Event {
-        private String id;
-        private String name;
-        private String when;
-        private String where;
-        private String description;
+        private final String id;
+        private final String name;
+        private final String when;
+        private final String where;
+        private final String description;
 
         Event(
+                @SuppressWarnings("ParameterName")
                 final String id,
                 final String name,
                 final String when,
@@ -359,7 +288,7 @@
      * of expected items, in the call to {@link BlockingStreamListener#BlockingStreamListener(int)}.
      *
      * Then, provide the instance to the
-     * {@link ApiCategoryBehavior#subscribe(String, String, Map, Class, StreamListener)}
+     * {@link ApiCategoryBehavior#subscribe(String, GraphQLRequest, StreamListener)}
      * call.
      *
      * You can await results and completion by calling {@link BlockingStreamListener#awaitItems()}
@@ -375,7 +304,7 @@
         BlockingStreamListener(int countOfItemsExpected) {
             this.allItemsLatch = new CountDownLatch(countOfItemsExpected);
             this.completedLatch = new CountDownLatch(1);
-            this.items = new ArrayList<GraphQLResponse<T>>();
+            this.items = new ArrayList<>();
             this.error = null;
         }
 
